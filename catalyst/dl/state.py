--- conflicted
+++ resolved
@@ -91,63 +91,4 @@
         if inner_key is None:
             setattr(self, key, value)
         else:
-<<<<<<< HEAD
-            getattr(self, key)[inner_key] = value
-=======
-            getattr(self, key)[inner_key] = value
-
-    def on_epoch_start_pre(self):
-        pass
-
-    def on_epoch_start_post(self):
-        self.metrics.begin_epoch()
-
-    def on_epoch_end_pre(self):
-        self.metrics.end_epoch()
-
-    def on_epoch_end_post(self):
-        pass
-
-    def on_loader_start_pre(self):
-        pass
-
-    def on_loader_start_post(self):
-        self._datatime = time.time()
-        self.metrics.begin_loader(self.loader_name)
-
-    def on_loader_end_pre(self):
-        self.metrics.end_loader()
-
-    def on_loader_end_post(self):
-        if self.reset_step:
-            self.step = None
-
-    def on_batch_start_pre(self):
-        self.metrics.begin_batch()
-        self.metrics.add_batch_value(
-            "base/data_time", time.time() - self._datatime
-        )
-
-    def on_batch_start_post(self):
-        pass
-
-    def on_batch_end_pre(self):
-        elapsed_time = time.time() - self._datatime
-
-        self.metrics.add_batch_value("base/batch_time", elapsed_time)
-        self.metrics.add_batch_value(
-            "base/sample_per_second", self.batch_size / elapsed_time
-        )
-
-    def on_batch_end_post(self):
-        lm = self.loader_name
-
-        self.metrics.add_batch_value("base/lr", self.lr)
-        self.metrics.add_batch_value("base/momentum", self.momentum)
-        self.metrics.add_batch_value("loss", self.loss)
-
-        for key, value in self.batch_metrics.items():
-            self.epoch_metrics[lm][key].add(value)
-        self.step += self.batch_size
-        self._datatime = time.time()
->>>>>>> bc6271f8
+            getattr(self, key)[inner_key] = value